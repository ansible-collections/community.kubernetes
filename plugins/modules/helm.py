--- conflicted
+++ resolved
@@ -333,11 +333,7 @@
     return yaml.safe_load(out)
 
 
-<<<<<<< HEAD
-def deploy(command, release_name, release_values, chart_name, wait, wait_timeout, disable_hook, force, values_files):
-=======
-def deploy(command, release_name, release_values, chart_name, wait, wait_timeout, disable_hook, force, atomic=False):
->>>>>>> e6773fdc
+def deploy(command, release_name, release_values, chart_name, wait, wait_timeout, disable_hook, force, atomic=False, values_files):
     """
     Install/upgrade/rollback release chart
     """
@@ -488,21 +484,13 @@
 
         if release_status is None:  # Not installed
             helm_cmd = deploy(helm_cmd, release_name, release_values, chart_ref, wait, wait_timeout,
-<<<<<<< HEAD
-                              disable_hook, False, values_files=values_files)
-=======
-                              disable_hook, False, atomic=atomic)
->>>>>>> e6773fdc
+                              disable_hook, False, atomic=atomic, values_files=values_files)
             changed = True
 
         elif force or release_values != release_status['values'] \
                 or (chart_info['name'] + '-' + chart_info['version']) != release_status["chart"]:
             helm_cmd = deploy(helm_cmd, release_name, release_values, chart_ref, wait, wait_timeout,
-<<<<<<< HEAD
-                              disable_hook, force, values_files=values_files)
-=======
-                              disable_hook, force, atomic=atomic)
->>>>>>> e6773fdc
+                              disable_hook, force, atomic=atomic, values_files=values_files)
             changed = True
 
     if module.check_mode:
